--- conflicted
+++ resolved
@@ -1,3 +1,4 @@
+from pyspark.sql import SparkSession
 """ConfTest fixture for SparkSession and logger."""
 from shutil import rmtree
 from typing import List
@@ -6,16 +7,10 @@
 
 import pytest
 from moto import mock_s3
-<<<<<<< HEAD
-from typing import List
-
-=======
->>>>>>> cfaea345
-from pyspark.sql import SparkSession
 
 
 @pytest.fixture(scope="module")
-def spark_session() -> SparkSession:
+def spark_session():
     """Return a sparksession fixture."""
     spark = (
         SparkSession
@@ -30,12 +25,9 @@
 
 @mock_s3
 @pytest.fixture(scope="function")
-def s3_mock() -> boto3.resource('s3'):
+def s3_mock():
     """Mock boto3 using moto library."""
     mock_s3().start()
-<<<<<<< HEAD
-    yield boto3.client('s3')
-=======
     yield boto3.client('s3')
 
 
@@ -46,5 +38,4 @@
 
     yield tmp_path
 
-    rmtree(tmp_path)
->>>>>>> cfaea345
+    rmtree(tmp_path)