--- conflicted
+++ resolved
@@ -2,10 +2,7 @@
 import boto3
 import pytest
 from moto import mock_s3
-<<<<<<< HEAD
-=======
 from typing import List
->>>>>>> f67d53c4
 
 from pyspark.sql import SparkSession
 
@@ -26,15 +23,7 @@
 
 @mock_s3
 @pytest.fixture(scope="function")
-<<<<<<< HEAD
-def s3_mock():
-    """Mock boto3 using moto library."""
-    mock_s3().start()
-    s3 = boto3.resource('s3')
-    return s3
-=======
 def s3_mock() -> boto3.resource('s3'):
     """Mock boto3 using moto library."""
     mock_s3().start()
-    yield boto3.client('s3')
->>>>>>> f67d53c4
+    yield boto3.client('s3')