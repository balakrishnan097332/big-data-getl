"""Unit test for GETL write function."""
<<<<<<< HEAD
from unittest import mock

import pytest

from big_data_getl.write import write_json, write_delta
=======
import os
from unittest import mock

from tests.data.schema_sample import create_valid_schema

import pytest
from big_data_getl.write import write_delta, write_json
>>>>>>> cfaea345


@pytest.mark.parametrize('mode', [
    None, 'append', 'overwrite', 'error'
])
@mock.patch('big_data_getl.write.DataFrame')
def test_write_json_passes_correct_parameters(m_df, mode):
    """write_json is called with right parameters and right order."""
    # Arrange
<<<<<<< HEAD
    m_df_repartition = m_df.repartition(1)
=======
>>>>>>> cfaea345
    if mode is None:
        args = (m_df, 'folder_path')
    else:
        args = (m_df, 'folder_path', mode)

    # Act & Assert
    assert write_json(*args) is None
<<<<<<< HEAD

    m_df.repartition.assert_called_with(1)
    m_df_repartition.write.save.assert_called_with(
        format='json',
        mode='overwrite' if mode is None else mode,
        path='folder_path'
    )
=======
>>>>>>> cfaea345

    m_df.repartition.assert_called_with(1)
    m_df.repartition.return_value.write.save.assert_called_with(
        format='json',
        mode='overwrite' if mode is None else mode,
        path='folder_path'
    )

<<<<<<< HEAD
=======

>>>>>>> cfaea345
@pytest.mark.parametrize('mode', [
    None, 'append', 'overwrite', 'error'
])
@mock.patch('big_data_getl.write.DataFrame')
def test_write_delta_passes_correct_parameters(m_df, mode):
    """write_delta is called with right parameters and right order."""
    # Arrange
    if mode is None:
        args = (m_df, 'folder_path')
    else:
        args = (m_df, 'folder_path', mode)

<<<<<<< HEAD
    # Act & Assert
    assert write_delta(*args) is None

    m_df.write.save.assert_called_with(
        format='delta',
        mode='append' if mode is None else mode,
        path='folder_path'
    )


@pytest.mark.parametrize('write_function', [
    write_delta, write_json
])
@mock.patch('big_data_getl.write.DataFrame')
def test_write_raises_error_invalid_writemode(m_df, write_function):
    """write is called with right parameters and right order."""
    # Assign
    args = (m_df, 'folder_path', 'invalid_mode')
    error = 'Allowable write modes are overwrite, append, error, errorifexisits, error. But invalid_mode was provided'
    # Act & Assert
    with pytest.raises(ValueError) as value_error:
        write_function(*args)
    assert error in str(value_error)
=======
    # Act & Assert
    assert write_delta(*args) is None

    m_df.write.save.assert_called_with(
        format='delta',
        mode='append' if mode is None else mode,
        path='folder_path'
    )


def test_write_json_writes_one_file(spark_session, pytestconfig, tmp_dir):
    """Write json should only write one file."""
    # Arrange
    data = [{'name': 'Mark Steelspitter'} for d in range(10000)]
    df = spark_session.createDataFrame(data, create_valid_schema())

    # Act
    write_json(df, tmp_dir)

    # Assert
    json_files = [_file for _file in os.listdir(tmp_dir) if _file.endswith('.json')]
    assert len(json_files) == 1
>>>>>>> cfaea345
<|MERGE_RESOLUTION|>--- conflicted
+++ resolved
@@ -1,19 +1,11 @@
 """Unit test for GETL write function."""
-<<<<<<< HEAD
+import os
 from unittest import mock
 
 import pytest
 
-from big_data_getl.write import write_json, write_delta
-=======
-import os
-from unittest import mock
-
+from big_data_getl.write import write_delta, write_json
 from tests.data.schema_sample import create_valid_schema
-
-import pytest
-from big_data_getl.write import write_delta, write_json
->>>>>>> cfaea345
 
 
 @pytest.mark.parametrize('mode', [
@@ -23,10 +15,6 @@
 def test_write_json_passes_correct_parameters(m_df, mode):
     """write_json is called with right parameters and right order."""
     # Arrange
-<<<<<<< HEAD
-    m_df_repartition = m_df.repartition(1)
-=======
->>>>>>> cfaea345
     if mode is None:
         args = (m_df, 'folder_path')
     else:
@@ -34,16 +22,6 @@
 
     # Act & Assert
     assert write_json(*args) is None
-<<<<<<< HEAD
-
-    m_df.repartition.assert_called_with(1)
-    m_df_repartition.write.save.assert_called_with(
-        format='json',
-        mode='overwrite' if mode is None else mode,
-        path='folder_path'
-    )
-=======
->>>>>>> cfaea345
 
     m_df.repartition.assert_called_with(1)
     m_df.repartition.return_value.write.save.assert_called_with(
@@ -52,10 +30,7 @@
         path='folder_path'
     )
 
-<<<<<<< HEAD
-=======
 
->>>>>>> cfaea345
 @pytest.mark.parametrize('mode', [
     None, 'append', 'overwrite', 'error'
 ])
@@ -68,7 +43,6 @@
     else:
         args = (m_df, 'folder_path', mode)
 
-<<<<<<< HEAD
     # Act & Assert
     assert write_delta(*args) is None
 
@@ -79,40 +53,15 @@
     )
 
 
-@pytest.mark.parametrize('write_function', [
-    write_delta, write_json
-])
-@mock.patch('big_data_getl.write.DataFrame')
-def test_write_raises_error_invalid_writemode(m_df, write_function):
-    """write is called with right parameters and right order."""
-    # Assign
-    args = (m_df, 'folder_path', 'invalid_mode')
-    error = 'Allowable write modes are overwrite, append, error, errorifexisits, error. But invalid_mode was provided'
-    # Act & Assert
-    with pytest.raises(ValueError) as value_error:
-        write_function(*args)
-    assert error in str(value_error)
-=======
-    # Act & Assert
-    assert write_delta(*args) is None
-
-    m_df.write.save.assert_called_with(
-        format='delta',
-        mode='append' if mode is None else mode,
-        path='folder_path'
-    )
-
-
-def test_write_json_writes_one_file(spark_session, pytestconfig, tmp_dir):
+def test_write_json_writes_one_file(spark_session, tmp_dir):
     """Write json should only write one file."""
     # Arrange
     data = [{'name': 'Mark Steelspitter'} for d in range(10000)]
-    df = spark_session.createDataFrame(data, create_valid_schema())
+    dataframe = spark_session.createDataFrame(data, create_valid_schema())
 
     # Act
-    write_json(df, tmp_dir)
+    write_json(dataframe, tmp_dir)
 
     # Assert
     json_files = [_file for _file in os.listdir(tmp_dir) if _file.endswith('.json')]
-    assert len(json_files) == 1
->>>>>>> cfaea345
+    assert len(json_files) == 1